import math

from constants import CORRECTION
from node_info import NodeInfo, nodeinfo_distance, nodeinfo_join
from sequence import Sequence
from alignment import Alignment
from utils import UnionFind
import newick

from typing import List, Optional, Set, Tuple

NodeID = int

import logging
logger = logging.getLogger(__name__)
logging.basicConfig(level=logging.DEBUG)

class TreeBuilder:
    """Constructs a phylogenetic tree using the FastTree algorithm.

    Attributes:

        _num_sequences (int): The number of input sequences.

        _tophits_threshold (int): The threshold factor (approximately sqrt(num_sequences))that 
            limits candidate join nodes.

        _refresh_interval (int): The interval (in steps) at which top hits are recomputed.

        _distance_cache (List[List[float]]): A triangular cache storing pairwise distances between
            nodes. (Lower triangular, so _distance_cache[i][j] is defined iff i > j)

        _nodes (List[TreeBuilder.Node]): List containing all nodes (both initial and merged) in the
            tree.

        _num_nodes (int): The total number of nodes (original sequences + merged nodes).

        _active_ids (Set[int]): Set of active node IDs that have not yet been merged.

        _steps (int): Counter for the number of join steps executed.

        _union_find (UnionFind): Union-find data structure used to efficiently manage node
            groupings during merges.
        
    Args:

        alignment (Alignment): The alignment used to construct the tree.

        thresh_cp (int, optional): A multiplier used to compute the top-hit threshold. Higher
            factor is safer but slower. Defaults to 2.

        refresh_interval (Optional[int], optional): The interval for refreshing top-hit candidates.
            If not provided, no refreshes will be performed.
    """

    class Node:
        """Internal representation of a tree node in TreeBuilder.

        This class encapsulates node information including its unique identifier, associated 
        NodeInfo, top-hit candidate nodes, and optional pointers to its left and right child nodes
        resulting from a merge.

        Attributes:

            _id (int): Unique identifier for the node.

            _node_info (NodeInfo): Associated NodeInfo that holds sequence/profile and distance
                data.

            tophit_ids (Set[int]): Set of node IDs that are considered top-hit candidates for
                potential merging.

            _leftchild_id (Optional[int]): Node ID of the left child after a node join.

            _rightchild_id (Optional[int]): Node ID of the right child after a node join.

        Args:

            id (int): Unique identifier for the node.

            node_info (NodeInfo): The NodeInfo instance containing sequence/profile and distance
                information.

            tophit_ids (Optional[Set[int]], optional): A set of candidate node IDs for joining.
                Defaults to an empty set.

            leftchild_id (Optional[int], optional): Identifier for the left child node if it exists.

            rightchild_id (Optional[int], optional): Identifier for the right child node if it
                exists.

        """

        def __init__(self,
                     id: int,
                     node_info: NodeInfo,
                     tophit_ids: Optional[Set[int]]=None,
                     leftchild_id: Optional[int]=None,
                     leftchild_dist: Optional[int]=None,
                     rightchild_id: Optional[int]=None,
                     rightchild_dist: Optional[int]=None):
            self._id = id
            self._node_info = node_info

            self.tophit_ids = tophit_ids if tophit_ids else set()

            self._leftchild_id = leftchild_id
            self._leftchild_dist = leftchild_dist
            self._rightchild_id = rightchild_id
            self._rightchild_dist = rightchild_dist

        @property
        def id(self) -> int: return self._id

        @property
        def node_info(self) -> NodeInfo: return self._node_info

        @property
        def leftchild_id(self) -> Optional[int]: return self._leftchild_id

        @property
        def rightchild_id(self) -> Optional[int]: return self._rightchild_id

    def __init__(self,
                 alignment: Alignment,
                 thresh_cp: int=2,
                 refresh_interval: Optional[int]=None,
                 enable_tophits_approx=True):
        logging.info("Initializing tree builder")
        self._num_sequences = alignment.alignment_size
        self._tophits_threshold = thresh_cp*math.isqrt(self._num_sequences)
        self._refresh_interval = refresh_interval if refresh_interval else 2*self._num_sequences
        self._enable_tophits_approx = enable_tophits_approx

        node_infos = [NodeInfo(profile, label=label) for label, profile in alignment.profile_dict.items()]
        self._distance_cache = [
            [-1 for j in range(i)] for i in range(self._num_sequences)
        ]
        self._nodes = [
            TreeBuilder.Node(i, node_info) for i, node_info in enumerate(node_infos)
        ]

        logging.info("Constructing top hits")
        self._num_nodes = self._num_sequences
        self._active_ids = set(range(self._num_sequences))
        self._recompute_tophits()

        ### initialize variance

        leafVarSum, leafVarCnt = [0.0] * self._num_sequences, [0] * self._num_sequences
        for nd_id1 in self._active_ids:
            for nd_id2 in self._nodes[nd_id1].tophit_ids:
                raw_dist = self._distance_util(nd_id1, nd_id2)
                dist = CORRECTION(raw_dist)
                variance = math.exp(8.*dist/3.) * raw_dist*(1.-raw_dist) / alignment._alignment_length

                leafVarSum[nd_id1] += variance
                leafVarCnt[nd_id1]+= 1
                leafVarSum[nd_id2] += variance
                leafVarCnt[nd_id2]+= 1
        for nd_id in self._active_ids:
            self._nodes[nd_id].node_info.set_variance(leafVarSum[nd_id] / leafVarCnt[nd_id])

        self._steps = 0
        self._union_find = UnionFind(2*self._num_sequences)
        logging.info("Initialization of tree builder completed")

    def _distance_util(self, nd_id1: NodeID, nd_id2: NodeID):
        """Computes distance between two nodes identified by their IDs. Uses a cached distance
        matrix to avoid redundant computations.

        Parameters:

            nd_id1 (NodeID): Identifier of the first node.

            nd_id2 (NodeID): Identifier of the second node.

        Returns:
            float: The computed or cached distance between the two nodes.
        """
        if nd_id1 == nd_id2:
            return 0
        nd_id1, nd_id2 = max(nd_id1, nd_id2), min(nd_id1, nd_id2)
        if self._distance_cache[nd_id1][nd_id2] == -1:
            distance = nodeinfo_distance(self._nodes[nd_id1].node_info,
                                         self._nodes[nd_id2].node_info)
            self._distance_cache[nd_id1][nd_id2] = distance
        return self._distance_cache[nd_id1][nd_id2]

    def _node_join(self, nd_id1: NodeID, nd_id2: NodeID):
        """Joins two active nodes into a new parent node. The parent node is set to be active
        and the two provided nodes are set to be children.

        Parameters:

            nd_id1 (NodeID): Identifier of the first node to be merged.

            nd_id2 (NodeID): Identifier of the second node to be merged.
        """
        logging.info(f"Joining nodes {nd_id1} and {nd_id2}")

        assert nd_id1 in self._active_ids
        assert nd_id2 in self._active_ids

        nd1 = self._nodes[nd_id1]
        nd2 = self._nodes[nd_id2]

        id = self._num_nodes
        self._distance_cache.append([-1] * self._num_nodes)
        self._num_nodes += 1

        node_info, leftchild_dist, rightchild_dist = nodeinfo_join(nd1.node_info, nd2.node_info)
        self._union_find.union(id, nd_id1)
        self._union_find.union(id, nd_id2)

        potential_tophit_ids = [
            self._union_find.find(nd_id)
                for nd_id in nd1.tophit_ids | nd2.tophit_ids
                    if nd_id != id
        ]
        potential_tophit_ids = list(set(potential_tophit_ids))
        self._nodes.append(TreeBuilder.Node(id, node_info, set(),
                                            nd_id1, leftchild_dist,
                                            nd_id2, rightchild_dist))
        self._compute_single_tophits_list(id, potential_tophit_ids)

        self._active_ids.add(id)
        self._active_ids.remove(nd_id1)
        self._active_ids.remove(nd_id2)

    def _compute_single_tophits_list(self, nd_id: NodeID, candidates: Optional[List[NodeID]]=None) -> List[int]:
        """Compute the top-hits list of a single node.
        """
        logging.info(f"Computing top-hits list of node {nd_id}")
        if candidates is None:
            candidates = list(self._active_ids)
        sorted_node_ids = sorted(candidates,
                                 key=lambda j: self._distance_util(nd_id, j))
        assert sorted_node_ids[0] == nd_id
        tophits = sorted_node_ids[1:self._tophits_threshold+1]
        return tophits

    def _recompute_tophits(self):
        """Recomputes the top-hit candidate set for every active node.
        """
<<<<<<< HEAD
        # for nd_id in self._active_ids:
        #    self._compute_single_tophits_list(nd_id)
=======

        if self._enable_tophits_approx:
            computed = set()
            for nd_id1 in self._active_ids:
                if nd_id1 in computed:
                    continue
                computed.add(nd_id1)
                tophits = self._compute_single_tophits_list(nd_id1)
                self._nodes[nd_id1].tophit_ids = set(tophits)
                for nd_id2 in tophits:
                    if nd_id2 not in computed:
                        tophits_tmp = set(tophits)
                        tophits_tmp.remove(nd_id2)
                        tophits_tmp.add(nd_id1)
                        self._nodes[nd_id2].tophit_ids = tophits_tmp
                        computed.add(nd_id2)
        else:
            for nd_id in self._active_ids:
                self._nodes[nd_id].tophit_ids = set(self._compute_single_tophits_list(nd_id))
>>>>>>> f9c7db55
    
    def step(self):
        """Executes a single step of the tree-building process.

        In each step the algorithm:
          - Evaluates candidate joining pairs based on the current top-hit sets.
          - Determines the best pair to join (the pair with the smallest distance).
          - Merges the chosen pair into a new node.
          - Periodically refreshes the top-hit candidate sets based on the refresh interval.

        Side Effects:
            Updates internal state including _active_ids, _nodes, _steps, _distance_cache, and _union_find.
        """

        self._steps += 1

        candidate_join_ids = []
        for nd_id1 in self._active_ids:
            best_nd_id = None
            best_distance = float("inf")
            if len(self._nodes[nd_id1].tophit_ids) == 0:
                self._compute_single_tophits_list(nd_id1)
            for nd_id2_temp in self._nodes[nd_id1].tophit_ids:
                nd_id2 = self._union_find.find(nd_id2_temp)
                distance = self._distance_util(nd_id1, nd_id2)
                if distance < best_distance:
                    best_nd_id = nd_id2
                    best_distance = distance
            candidate_join_ids.append((nd_id1, best_nd_id))
        
        # potential postprocessing step with candidate_join_ids

        best_join_ids = min(candidate_join_ids,
                            key=lambda nd_ids: self._distance_util(nd_ids[0], nd_ids[1]))
        nd_id0, nd_id1 = best_join_ids
        self._node_join(nd_id0, nd_id1)

        if self._steps % self._refresh_interval == 0:
            self._recompute_tophits()

    def export_tree(self) -> newick.Node:
        """Exports the constructed tree as a newick.Node with corrected branch distances.

        The tree is represented as an object of type newick.Node. The leaves are labeled with
        the labels of the original sequences, and the edges are weighted according to the distances.

        Returns:
            newick.Node: A newick.Node representing the final phylogenetic tree.
        """

        logging.info("Exporting constructed tree")
        assert len(self._active_ids) == 1
        last_remaining = next(iter(self._active_ids))

        newick_nodes = [newick.Node(i.node_info.label) for i in self._nodes]
        
        def dfs_help(nd_id: NodeID):
            nd = self._nodes[nd_id]
            for child_id, raw_dist in [(nd.leftchild_id, nd.leftchild_dist),
                                   (nd.rightchild_id, nd.rightchild_dist)]:
                if child_id is None:
                    continue
                dist = CORRECTION(raw_dist)
                dfs_help(child_id)
                newick_nodes[child_id].length = dist
                newick_nodes[nd_id].add_descendant(newick_nodes[child_id])
        dfs_help(last_remaining)
        return newick_nodes[last_remaining]


    def build(self):
        """Executes the full tree-building process.

        Returns:
            List[List[Tuple[int, float]]]: The final adjacency list representation of the
                phylogenetic tree.
        """

        for i in range(self._num_sequences - 1):
            logging.info(f"Step {i+1} of {self._num_sequences-1}")
            self.step()
        return self.export_tree()<|MERGE_RESOLUTION|>--- conflicted
+++ resolved
@@ -243,10 +243,6 @@
     def _recompute_tophits(self):
         """Recomputes the top-hit candidate set for every active node.
         """
-<<<<<<< HEAD
-        # for nd_id in self._active_ids:
-        #    self._compute_single_tophits_list(nd_id)
-=======
 
         if self._enable_tophits_approx:
             computed = set()
@@ -266,7 +262,6 @@
         else:
             for nd_id in self._active_ids:
                 self._nodes[nd_id].tophit_ids = set(self._compute_single_tophits_list(nd_id))
->>>>>>> f9c7db55
     
     def step(self):
         """Executes a single step of the tree-building process.
